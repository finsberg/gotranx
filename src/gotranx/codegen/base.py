--- conflicted
+++ resolved
@@ -468,25 +468,13 @@
 
         return self._format(code)
 
-<<<<<<< HEAD
-    def scheme(self, f: schemes.scheme_func, order=SchemeArgument.stdp) -> str:
-=======
     def scheme(self, f: schemes.scheme_func, order=SchemeArgument.stdp, **kwargs) -> str:
->>>>>>> 32e434d3
         """Generate code for the scheme
 
         Parameters
         ----------
         f : schemes.scheme_func
-<<<<<<< HEAD
-            A callable scheme function following the protocol of
-            :py:class:`gotranx.schemes.scheme_func`.
-            You can get a list of available schemes by calling
-            :py:func:`gotranx.schemes.list_schemes`, and
-            you can use ``gotranx.schemes.get_scheme(name)`` to get a specific scheme.
-=======
             Function for generating the scheme
->>>>>>> 32e434d3
         order : SchemeArgument | str, optional
             The order of the arguments, by default SchemeArgument.stdp
         kwargs : dict
@@ -521,21 +509,14 @@
             arguments += ["missing_variables"]
 
         dt = sympy.Symbol("dt")
-<<<<<<< HEAD
-
-=======
->>>>>>> 32e434d3
         eqs = f(
             self.ode,
             dt,
             name=rhs.return_name,
             printer=self._doprint,
             remove_unused=self.remove_unused,
-<<<<<<< HEAD
             rhs=rhs,
-=======
             **kwargs,
->>>>>>> 32e434d3
         )
         values = "\n".join(eqs)
 
@@ -553,9 +534,6 @@
         )
         return self._format(code)
 
-    def imports(self) -> str:
-        return ""
-
     @property
     @abc.abstractmethod
     def printer(self) -> CodePrinter: ...
