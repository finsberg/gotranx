import typing
from pathlib import Path
import warnings

try:
    from typing import Annotated
except ImportError:
    from typing_extensions import Annotated  # type: ignore

import typer

from ..schemes import Scheme, get_scheme
from ..codegen import PythonFormat, CFormat
from . import gotran2c, gotran2py
from . import utils

app = typer.Typer()


def version_callback(show_version: bool):
    """Prints version information."""
    if show_version:
        from .. import __version__, __program_name__

        typer.echo(f"{__program_name__} {__version__}")
        raise typer.Exit()


def license_callback(show_license: bool):
    """Prints license information."""
    if show_license:
        from .. import __license__

        typer.echo(f"{__license__}")
        raise typer.Exit()


@app.callback()
def main(
    version: bool = typer.Option(
        None,
        "--version",
        callback=version_callback,
        is_eager=True,
        help="Show version",
    ),
    license: bool = typer.Option(
        None,
        "--license",
        callback=license_callback,
        is_eager=True,
        help="Show license",
    ),
): ...


@app.command()
def convert(
    fname: typing.Optional[Path] = typer.Argument(
        None,
        exists=True,
        file_okay=True,
        dir_okay=False,
        writable=False,
        readable=True,
        resolve_path=True,
    ),
    to: str = typer.Option(
        "",
        "--to",
        help="Generate code to another programming language",
    ),
    outname: typing.Optional[str] = typer.Option(
        None,
        "-o",
        "--outname",
        help="Output name",
    ),
    remove_unused: bool = typer.Option(
        False,
        "--remove-unused",
        help="Remove unused variables",
    ),
    jax: bool = typer.Option(
        False,
        "--jax",
        help="Use JAX",
    ),
    version: bool = typer.Option(
        None,
        "--version",
        callback=version_callback,
        is_eager=True,
        help="Show version",
    ),
    license: bool = typer.Option(
        None,
        "--license",
        callback=license_callback,
        is_eager=True,
        help="Show license",
    ),
    verbose: bool = typer.Option(
        False,
        "--verbose",
        "-v",
        help="Verbose output",
    ),
    scheme: Annotated[
        typing.Optional[typing.List[Scheme]],
        typer.Option(help="Numerical scheme for solving the ODE"),
    ] = None,
    stiff_states: Annotated[
        typing.Optional[typing.List[str]],
        typer.Option("-s", "--stiff-states", help="Stiff states for the hybrid rush larsen scheme"),
    ] = None,
    delta: float = typer.Option(
        1e-8,
        help="Delta value for the rush larsen schemes",
    ),
):
    warnings.warn(
        "convert command is deprecated, use ode2c, ode2py or cellml2ode instead",
        DeprecationWarning,
        stacklevel=1,
    )

    if fname is None:
        return typer.echo("No file specified")

    if to == "":
        # Check if outname is specified
        if outname is None:
            return typer.echo("No output name specified")
        else:
            to = Path(outname).suffix

    if to in {".c", ".h", "c"}:
        gotran2c.main(
            fname=fname,
            suffix=to,
            outname=outname,
            scheme=scheme,
            remove_unused=remove_unused,
            verbose=verbose,
            stiff_states=stiff_states,
            delta=delta,
        )
    if to in {".py", "python", "py"}:
        gotran2py.main(
            fname=fname,
            suffix=to,
            outname=outname,
            scheme=scheme,
            remove_unused=remove_unused,
            verbose=verbose,
<<<<<<< HEAD
            jax=jax,
=======
            stiff_states=stiff_states,
            delta=delta,
>>>>>>> d1c60a4f
        )

    if to in {".ode"}:
        from .cellml2ode import main as _main

        _main(fname=fname, outname=outname, verbose=verbose)


@app.command()
def cellml2ode(
    fname: typing.Optional[Path] = typer.Argument(
        None,
        exists=True,
        file_okay=True,
        dir_okay=False,
        writable=False,
        readable=True,
        resolve_path=True,
    ),
    outname: typing.Optional[str] = typer.Option(
        None,
        "-o",
        "--outname",
        help="Output name",
    ),
    version: bool = typer.Option(
        None,
        "--version",
        callback=version_callback,
        is_eager=True,
        help="Show version",
    ),
    license: bool = typer.Option(
        None,
        "--license",
        callback=license_callback,
        is_eager=True,
        help="Show license",
    ),
    config: typing.Optional[Path] = typer.Option(
        None,
        "--config",
        help="Read configuration options from a configuration file",
    ),
    verbose: bool = typer.Option(
        False,
        "--verbose",
        "-v",
        help="Verbose output",
    ),
):
    if fname is None:
        return typer.echo("No file specified")

    config_data = utils.read_config(config)
    verbose = config_data.get("verbose", verbose)

    from .cellml2ode import main as _main

    _main(fname=fname, outname=outname, verbose=verbose)


@app.command()
def ode2py(
    fname: typing.Optional[Path] = typer.Argument(
        None,
        exists=True,
        file_okay=True,
        dir_okay=False,
        writable=False,
        readable=True,
        resolve_path=True,
    ),
    outname: typing.Optional[str] = typer.Option(
        None,
        "-o",
        "--outname",
        help="Output name",
    ),
    remove_unused: bool = typer.Option(
        False,
        "--remove-unused",
        help="Remove unused variables",
    ),
    version: bool = typer.Option(
        None,
        "--version",
        callback=version_callback,
        is_eager=True,
        help="Show version",
    ),
    license: bool = typer.Option(
        None,
        "--license",
        callback=license_callback,
        is_eager=True,
        help="Show license",
    ),
    config: typing.Optional[Path] = typer.Option(
        None,
        "-c",
        "--config",
        help="Read configuration options from a configuration file",
    ),
    verbose: bool = typer.Option(
        False,
        "--verbose",
        "-v",
        help="Verbose output",
    ),
    scheme: Annotated[
        typing.List[Scheme],
        typer.Option(help="Numerical scheme for solving the ODE"),
    ] = [],
    stiff_states: Annotated[
        typing.List[str],
        typer.Option("-s", "--stiff-states", help="Stiff states for the hybrid rush larsen scheme"),
    ] = [],
    delta: float = typer.Option(
        1e-8,
        help="Delta value for the rush larsen schemes",
    ),
    format: PythonFormat = typer.Option(
        PythonFormat.black,
        "--format",
        "-f",
        help="Formatter for the output code",
    ),
):
    if fname is None:
        return typer.echo("No file specified")

    config_data = utils.read_config(config)
    verbose = config_data.get("verbose", verbose)
    delta = config_data.get("delta", delta)
    stiff_states = config_data.get("stiff_states", stiff_states)
    scheme = config_data.get("scheme", scheme)
    scheme = utils.validate_scheme(scheme)
    py_config = config_data.get("python", {})
    format = PythonFormat(py_config.get("format", format))

    gotran2py.main(
        fname=fname,
        outname=outname,
        scheme=scheme,
        remove_unused=remove_unused,
        verbose=verbose,
        stiff_states=stiff_states,
        delta=delta,
        format=format,
    )


@app.command()
def ode2c(
    fname: typing.Optional[Path] = typer.Argument(
        None,
        exists=True,
        file_okay=True,
        dir_okay=False,
        writable=False,
        readable=True,
        resolve_path=True,
    ),
    to: str = typer.Option(
        ".h",
        "--to",
        help="Generate code to another programming language",
    ),
    outname: typing.Optional[str] = typer.Option(
        None,
        "-o",
        "--outname",
        help="Output name",
    ),
    remove_unused: bool = typer.Option(
        False,
        "--remove-unused",
        help="Remove unused variables",
    ),
    version: bool = typer.Option(
        None,
        "--version",
        callback=version_callback,
        is_eager=True,
        help="Show version",
    ),
    license: bool = typer.Option(
        None,
        "--license",
        callback=license_callback,
        is_eager=True,
        help="Show license",
    ),
    config: typing.Optional[Path] = typer.Option(
        None,
        "-c",
        "--config",
        help="Read configuration options from a configuration file",
    ),
    verbose: bool = typer.Option(
        False,
        "--verbose",
        "-v",
        help="Verbose output",
    ),
    scheme: Annotated[
        typing.List[Scheme],
        typer.Option(help="Numerical scheme for solving the ODE"),
    ] = [],
    stiff_states: Annotated[
        typing.List[str],
        typer.Option("-s", "--stiff-states", help="Stiff states for the hybrid rush larsen scheme"),
    ] = [],
    delta: float = typer.Option(
        1e-8,
        help="Delta value for the rush larsen schemes",
    ),
    format: CFormat = typer.Option(
        CFormat.clang_format,
        "--format",
        "-f",
        help="Formatter for the output code",
    ),
):
    if fname is None:
        return typer.echo("No file specified")

    config_data = utils.read_config(config)
    verbose = config_data.get("verbose", verbose)
    delta = config_data.get("delta", delta)
    stiff_states = config_data.get("stiff_states", stiff_states)
    scheme = config_data.get("scheme", scheme)
    scheme = utils.validate_scheme(scheme)
    c_config = config_data.get("c", {})
    to = c_config.get("to", to)
    format = CFormat(c_config.get("format", format))

    gotran2c.main(
        fname=fname,
        suffix=to,
        outname=outname,
        scheme=scheme,
        remove_unused=remove_unused,
        verbose=verbose,
        stiff_states=stiff_states,
        delta=delta,
    )


@app.command()
def list_schemes():
    from rich.console import Console
    from rich.table import Table

    table = Table(title="Scheme")

    table.add_column("Name", style="cyan", no_wrap=True)
    table.add_column("Key", style="magenta")
    table.add_column("Extra args", style="green")

    def get_extra_arg_names(f):
        import inspect

        args = inspect.signature(f).parameters.keys()
        return [a for a in args if a not in ["ode", "dt", "name", "printer", "remove_unused"]]

    for scheme in Scheme:
        if scheme in [Scheme.forward_explicit_euler, Scheme.forward_generalized_rush_larsen]:
            # These are deprecated
            continue
        f = get_scheme(scheme.value)
        extra_args = str(get_extra_arg_names(f))
        table.add_row(
            " ".join(map(str.capitalize, scheme.name.split("_"))), scheme.value, extra_args
        )

    console = Console()
    console.print(table)


@app.command()
def inspect(
    fname: typing.Optional[Path] = typer.Argument(
        None,
        exists=True,
        file_okay=True,
        dir_okay=False,
        writable=False,
        readable=True,
        resolve_path=True,
    ),
):
    typer.echo("Hello from inspect")<|MERGE_RESOLUTION|>--- conflicted
+++ resolved
@@ -154,12 +154,8 @@
             scheme=scheme,
             remove_unused=remove_unused,
             verbose=verbose,
-<<<<<<< HEAD
-            jax=jax,
-=======
             stiff_states=stiff_states,
             delta=delta,
->>>>>>> d1c60a4f
         )
 
     if to in {".ode"}:
@@ -288,6 +284,12 @@
         "-f",
         help="Formatter for the output code",
     ),
+    backend: gotran2py.Backend = typer.Option(
+        gotran2py.Backend.numpy,
+        "--backend",
+        "-b",
+        help="Backend for the generated code",
+    ),
 ):
     if fname is None:
         return typer.echo("No file specified")
@@ -300,6 +302,7 @@
     scheme = utils.validate_scheme(scheme)
     py_config = config_data.get("python", {})
     format = PythonFormat(py_config.get("format", format))
+    backend = gotran2py.Backend(py_config.get("backend", backend))
 
     gotran2py.main(
         fname=fname,
@@ -310,6 +313,7 @@
         stiff_states=stiff_states,
         delta=delta,
         format=format,
+        backend=backend,
     )
 
 
