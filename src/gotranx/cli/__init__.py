--- conflicted
+++ resolved
@@ -8,11 +8,7 @@
 from ..schemes import Scheme, get_scheme
 from ..codegen import PythonFormat, CFormat
 from ..codegen.base import Shape
-<<<<<<< HEAD
-from . import gotran2c, gotran2py, gotran2julia, gotran2mtk
-=======
-from . import gotran2c, gotran2py, gotran2julia, gotran2md
->>>>>>> 8bdd38ca
+from . import gotran2c, gotran2py, gotran2julia, gotran2md, gotran2mtk
 from . import utils
 
 app = typer.Typer()
