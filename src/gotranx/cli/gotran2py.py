from __future__ import annotations
from pathlib import Path
import logging
import structlog

from ..codegen.python import PythonCodeGenerator
from ..load import load_ode
from ..schemes import Scheme, get_scheme
from ..ode import ODE

from .utils import add_schemes

logger = structlog.get_logger()


def get_code(
    ode: ODE,
    scheme: list[Scheme] | None = None,
    apply_black: bool = True,
    remove_unused: bool = False,
    missing_values: dict[str, int] | None = None,
    delta: float = 1e-8,
) -> str:
    """Generate the Python code for the ODE

    Parameters
    ----------
    ode : gotranx.ode.ODE
        The ODE
    scheme : list[Scheme] | None, optional
        Optional numerical scheme, by default None
    apply_black : bool, optional
        Apply black formatter, by default True
    remove_unused : bool, optional
        Remove unused variables, by default False
    missing_values : dict[str, int] | None, optional
        Missing values, by default None
    delta : float, optional
        Delta value for the rush larsen schemes, by default 1e-8

    Returns
    -------
    str
        The Python code
    """
    codegen = PythonCodeGenerator(
        ode,
        apply_black=apply_black,
        remove_unused=remove_unused,
    )
    if missing_values is not None:
        _missing_values = codegen.missing_values(missing_values)
    else:
        _missing_values = ""

    comp = [
        codegen.imports(),
        codegen.parameter_index(),
        codegen.state_index(),
        codegen.monitor_index(),
        codegen.missing_index(),
        codegen.initial_parameter_values(),
        codegen.initial_state_values(),
        codegen.rhs(),
        codegen.monitor_values(),
        _missing_values,
<<<<<<< HEAD
    ]

    if scheme is not None:
        for s in scheme:
            comp.append(codegen.scheme(get_scheme(s.value)))

=======
    ] + add_schemes(
        codegen,
        scheme=scheme,
        delta=delta,
    )
>>>>>>> 32e434d3
    return codegen._format("\n".join(comp))


def main(
    fname: Path,
    suffix: str = ".py",
    outname: str | None = None,
    apply_black: bool = True,
    scheme: list[Scheme] | None = None,
    remove_unused: bool = False,
    verbose: bool = True,
    delta: float = 1e-8,
) -> None:
    loglevel = logging.DEBUG if verbose else logging.INFO
    structlog.configure(
        wrapper_class=structlog.make_filtering_bound_logger(loglevel),
    )

    ode = load_ode(fname)
    code = get_code(
        ode,
        scheme=scheme,
        apply_black=apply_black,
        remove_unused=remove_unused,
        delta=delta,
    )
    out = fname if outname is None else Path(outname)
    out_name = out.with_suffix(suffix=suffix)
    out_name.write_text(code)
    logger.info(f"Wrote {out_name}")<|MERGE_RESOLUTION|>--- conflicted
+++ resolved
@@ -5,7 +5,7 @@
 
 from ..codegen.python import PythonCodeGenerator
 from ..load import load_ode
-from ..schemes import Scheme, get_scheme
+from ..schemes import Scheme
 from ..ode import ODE
 
 from .utils import add_schemes
@@ -64,20 +64,11 @@
         codegen.rhs(),
         codegen.monitor_values(),
         _missing_values,
-<<<<<<< HEAD
-    ]
-
-    if scheme is not None:
-        for s in scheme:
-            comp.append(codegen.scheme(get_scheme(s.value)))
-
-=======
     ] + add_schemes(
         codegen,
         scheme=scheme,
         delta=delta,
     )
->>>>>>> 32e434d3
     return codegen._format("\n".join(comp))
 
 
