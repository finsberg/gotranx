--- conflicted
+++ resolved
@@ -16,8 +16,7 @@
     def monitor_index(data: dict[str, int]) -> str: ...
 
     @staticmethod
-    def missing_index(data: dict[str, int]) -> str:
-        ...
+    def missing_index(data: dict[str, int]) -> str: ...
 
     @staticmethod
     def init_state_values(
@@ -40,13 +39,8 @@
         num_return_values: int,
         shape_info: str,
         values_type: str,
-<<<<<<< HEAD
         missing_variables: str,
-    ) -> str:
-        ...
-=======
     ) -> str: ...
->>>>>>> f9c116bf
 
 
 __all__ = ["c", "python", "Template"]