from __future__ import annotations
import typing
from types import CodeType

import sympy
from structlog import get_logger

from . import atoms
from .ode import ODE
from . import sympytools
from ._enum import DeprecatedEnum

logger = get_logger()


def default_printer(
    lhs: sympy.Symbol | sympy.IndexedBase,
    rhs: sympy.Expr,
    use_variable_prefix: bool = False,
) -> str:
    from sympy.codegen.ast import Assignment
    from sympy.printing import pycode

    return pycode(Assignment(lhs, rhs))


class printer_func(typing.Protocol):
    def __call__(
        self,
        lhs: sympy.Symbol | sympy.IndexedBase,
        rhs: sympy.Expr,
        use_variable_prefix: bool = False,
    ) -> str: ...


class scheme_func(typing.Protocol):
    __code__: CodeType

    def __call__(
        self,
        ode: ODE,
        dt: sympy.Symbol,
        name: str = "values",
        printer: printer_func = default_printer,
        remove_unused: bool = False,
    ) -> list[str]: ...


<<<<<<< HEAD
class Scheme(str, Enum):
    explicit_euler = "explicit_euler"
    hybrid_rush_larsen = "hybrid_rush_larsen"
    generalized_rush_larsen = "generalized_rush_larsen"
=======
class Scheme(DeprecatedEnum):
    explicit_euler = "explicit_euler"
    generalized_rush_larsen = "generalized_rush_larsen"
    forward_explicit_euler = "forward_explicit_euler", "Use 'explicit_euler' instead"
    forward_generalized_rush_larsen = (
        "forward_generalized_rush_larsen",
        "Use 'generalized_rush_larsen' instead",
    )
>>>>>>> 5dde79e8


def get_scheme(scheme: str) -> scheme_func:
    """Get the scheme function from a string"""
    if scheme in ["forward_euler", "forward_explicit_euler", "euler", "explicit_euler"]:
<<<<<<< HEAD
        return explicit_euler
    elif scheme in ["forward_generalized_rush_larsen", "generalized_rush_larsen"]:
        return generalized_rush_larsen
    elif scheme in ["forward_rush_larsen", "rush_larsen", "hybrid_rush_larsen"]:
        return hybrid_rush_larsen
=======
        func = explicit_euler
    elif scheme in ["forward_generalized_rush_larsen", "generalized_rush_larsen"]:
        func = generalized_rush_larsen
>>>>>>> 5dde79e8
    else:
        raise ValueError(f"Unknown scheme {scheme}")

    # Replace the name of the function
    func.__code__ = func.__code__.replace(co_name=scheme)
    return func


def list_schemes() -> list[str]:
    """List available schemes"""
    return [s.value for s in Scheme]


def fraction_numerator_is_nonzero(expr):
    """Perform a very cheap check to detect if a fraction is definitely non-zero."""

    if isinstance(expr, sympy.Pow):
        # check if the expression is on the form a**-1
        a, b = expr.args
        if b is sympy.S.NegativeOne:
            return True
        else:
            # we won't do any further checks
            return False
    elif isinstance(expr, sympy.Mul):
        # check if all factors are non-zero
        args = expr.args
        certainly_nonzero_args = []
        potentially_nonzero_args = []
        for e in args:
            if len(e.free_symbols) == 0 and e.is_nonzero:
                certainly_nonzero_args.append(e)
            else:
                potentially_nonzero_args.append(e)

        if len(potentially_nonzero_args) == 0:
            # all factors are certainly nonzero
            return True

        # check all potentially non-zero factors
        for e in potentially_nonzero_args:
            if not fraction_numerator_is_nonzero(e):
                return False
        else:
            return True
    else:
        return False


def explicit_euler(
    ode: ODE,
    dt: sympy.Symbol,
    name: str = "values",
    printer: printer_func = default_printer,
    remove_unused: bool = False,
) -> list[str]:
    r"""Generate forward Euler equations for the ODE

    The forward Euler scheme is given by

    .. math::
        x_{n+1} = x_n + dt f(x_n, t_n)


    Parameters
    ----------
    ode : gotranx.ode.ODE
        The ODE
    dt : sympy.Symbol
        The time step
    name : str, optional
        Name of array to be returned by the scheme, by default "values"
    printer : printer_func, optional
        A code printer, by default default_printer
    remove_unused : bool, optional
        Remove unused variables, by default False

    Returns
    -------
    list[str]
        A list of equations as strings

    """
    eqs = []
    values = sympy.IndexedBase(name, shape=(len(ode.state_derivatives),))
    i = 0
    for x in ode.sorted_assignments(remove_unused=remove_unused):
        eqs.append(printer(x.symbol, x.expr, use_variable_prefix=True))
        if isinstance(x, atoms.StateDerivative):
            eqs.append(
                printer(
                    values[i],
                    x.state.symbol + dt * x.symbol,
                )
            )

            i += 1

    return eqs


<<<<<<< HEAD
def hybrid_rush_larsen(
    ode: ODE,
    dt: sympy.Symbol,
    name: str = "values",
    printer: printer_func = default_printer,
    remove_unused: bool = False,
    delta: float = 1e-8,
    stiff_states: list[str] | None = None,
) -> list[str]:
    stiff_states = stiff_states or []
    eqs = []
    values = sympy.IndexedBase(name, shape=(len(ode.state_derivatives),))
    i = 0
    for x in ode.sorted_assignments(remove_unused=remove_unused):
        eqs.append(printer(x.symbol, x.expr, use_variable_prefix=True))

        if not isinstance(x, atoms.StateDerivative):
            continue

        expr_diff = x.expr.diff(x.state.symbol)
        state_is_stiff = x.name in stiff_states

        if not state_is_stiff or expr_diff.is_zero:
            # Use forward Euler
            eqs.append(
                printer(
                    values[i],
                    x.state.symbol + dt * x.symbol,
                )
            )
            i += 1
            continue

        linearized_name = x.name + "_linearized"
        linearized = sympy.Symbol(linearized_name)
        eqs.append(printer(linearized, expr_diff, use_variable_prefix=True))

        need_zero_div_check = not fraction_numerator_is_nonzero(expr_diff)
        if not need_zero_div_check:
            logger.debug(f"{linearized_name} cannot be zero. Skipping zero division check")

        RL_term = x.symbol / linearized * (sympy.exp(linearized * dt) - 1)
        if need_zero_div_check:
            RL_term = sympytools.Conditional(
                abs(linearized) > delta,
                RL_term,
                dt * x.symbol,
            )
        eqs.append(
            printer(
                values[i],
                x.state.symbol + RL_term,
            )
        )
        i += 1
    return eqs


=======
>>>>>>> 5dde79e8
def generalized_rush_larsen(
    ode: ODE,
    dt: sympy.Symbol,
    name: str = "values",
    printer: printer_func = default_printer,
    remove_unused: bool = False,
    delta: float = 1e-8,
) -> list[str]:
    r"""Generate the forward generalized Rush-Larsen scheme for the ODE

    The forward generalized Rush-Larsen scheme is given by

    .. math::
        x_{n+1} = x_n + \frac{f(x_n, t_n)}{g(x_n, t_n)} \left( e^{g(x_n, t_n) dt} - 1 \right)


    where :math:`g(x_n, t_n)` is the linearization of :math:`f(x_n, t_n)` around :math:`x_n`

    We fall back to forward Euler if the derivative is zero.

    Parameters
    ----------
    ode : gotranx.ode.ODE
        The ODE
    dt : sympy.Symbol
        The time step
    name : str, optional
        Name of array to be returned by the scheme, by default "values"
    printer : printer_func, optional
        A code printer, by default default_printer
    remove_unused : bool, optional
        Remove unused variables, by default False
    delta : float, optional
        Tolerance for zero division check, by default 1e-8

    Returns
    -------
    list[str]
        A list of equations as strings
    """
    eqs = []
    values = sympy.IndexedBase(name, shape=(len(ode.state_derivatives),))
    i = 0
    for x in ode.sorted_assignments(remove_unused=remove_unused):
        eqs.append(printer(x.symbol, x.expr, use_variable_prefix=True))

        if not isinstance(x, atoms.StateDerivative):
            continue

        expr_diff = x.expr.diff(x.state.symbol)

        if expr_diff.is_zero:
            # Use forward Euler
            eqs.append(
                printer(
                    values[i],
                    x.state.symbol + dt * x.symbol,
                )
            )
            i += 1
            continue

        linearized_name = x.name + "_linearized"
        linearized = sympy.Symbol(linearized_name)
        eqs.append(printer(linearized, expr_diff, use_variable_prefix=True))

        need_zero_div_check = not fraction_numerator_is_nonzero(expr_diff)
        if not need_zero_div_check:
            logger.debug(f"{linearized_name} cannot be zero. Skipping zero division check")

        RL_term = x.symbol / linearized * (sympy.exp(linearized * dt) - 1)
        if need_zero_div_check:
            RL_term = sympytools.Conditional(
                abs(linearized) > delta,
                RL_term,
                dt * x.symbol,
            )
        eqs.append(
            printer(
                values[i],
                x.state.symbol + RL_term,
            )
        )
        i += 1
    return eqs<|MERGE_RESOLUTION|>--- conflicted
+++ resolved
@@ -46,12 +46,6 @@
     ) -> list[str]: ...
 
 
-<<<<<<< HEAD
-class Scheme(str, Enum):
-    explicit_euler = "explicit_euler"
-    hybrid_rush_larsen = "hybrid_rush_larsen"
-    generalized_rush_larsen = "generalized_rush_larsen"
-=======
 class Scheme(DeprecatedEnum):
     explicit_euler = "explicit_euler"
     generalized_rush_larsen = "generalized_rush_larsen"
@@ -60,23 +54,16 @@
         "forward_generalized_rush_larsen",
         "Use 'generalized_rush_larsen' instead",
     )
->>>>>>> 5dde79e8
 
 
 def get_scheme(scheme: str) -> scheme_func:
     """Get the scheme function from a string"""
     if scheme in ["forward_euler", "forward_explicit_euler", "euler", "explicit_euler"]:
-<<<<<<< HEAD
-        return explicit_euler
-    elif scheme in ["forward_generalized_rush_larsen", "generalized_rush_larsen"]:
-        return generalized_rush_larsen
-    elif scheme in ["forward_rush_larsen", "rush_larsen", "hybrid_rush_larsen"]:
-        return hybrid_rush_larsen
-=======
         func = explicit_euler
     elif scheme in ["forward_generalized_rush_larsen", "generalized_rush_larsen"]:
         func = generalized_rush_larsen
->>>>>>> 5dde79e8
+    elif scheme in ["forward_rush_larsen", "rush_larsen", "hybrid_rush_larsen"]:
+        func = hybrid_rush_larsen
     else:
         raise ValueError(f"Unknown scheme {scheme}")
 
@@ -178,7 +165,6 @@
     return eqs
 
 
-<<<<<<< HEAD
 def hybrid_rush_larsen(
     ode: ODE,
     dt: sympy.Symbol,
@@ -237,8 +223,6 @@
     return eqs
 
 
-=======
->>>>>>> 5dde79e8
 def generalized_rush_larsen(
     ode: ODE,
     dt: sympy.Symbol,
