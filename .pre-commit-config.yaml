--- conflicted
+++ resolved
@@ -14,11 +14,7 @@
 
   - repo: https://github.com/astral-sh/ruff-pre-commit
     # Ruff version.
-<<<<<<< HEAD
-    rev: 'v0.8.1'
-=======
     rev: 'v0.9.2'
->>>>>>> 9083787a
     hooks:
        # Run the linter.
       - id: ruff
@@ -27,11 +23,7 @@
       - id: ruff-format
 
   - repo: https://github.com/pre-commit/mirrors-mypy
-<<<<<<< HEAD
-    rev: v1.13.0
-=======
     rev: v1.14.1
->>>>>>> 9083787a
     hooks:
       - id: mypy
         additional_dependencies: ["types-attrs"]
@@ -39,11 +31,7 @@
         args: ["--config-file", "pyproject.toml"]
 
   - repo: https://github.com/streetsidesoftware/cspell-cli
-<<<<<<< HEAD
-    rev: v8.16.0
-=======
     rev: v8.17.1
->>>>>>> 9083787a
     hooks:
       - id: cspell
         files: src/|docs/(.+).md|tests|README.md|examples/(.+).py
